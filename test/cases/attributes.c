--- conflicted
+++ resolved
@@ -97,11 +97,7 @@
 {
 }
 
-<<<<<<< HEAD
 _Static_assert(sizeof(struct S2) == 8, "sizeof aligned struct");
-=======
-_Static_assert(sizeof(struct S2) == 1, "sizeof aligned struct"); /* TODO: Should be 8 */
->>>>>>> 1852e201
 _Static_assert(_Alignof(union U1) == 8, "_Alignof aligned union");
 
 typedef struct {
