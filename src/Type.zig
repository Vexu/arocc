const std = @import("std");
const Tree = @import("Tree.zig");
const TokenIndex = Tree.TokenIndex;
const NodeIndex = Tree.NodeIndex;
const Parser = @import("Parser.zig");
const Compilation = @import("Compilation.zig");
const Attribute = @import("Attribute.zig");
const StringInterner = @import("StringInterner.zig");
const StringId = StringInterner.StringId;

const Type = @This();

pub const Qualifiers = packed struct {
    @"const": bool = false,
    atomic: bool = false,
    @"volatile": bool = false,
    restrict: bool = false,

    // for function parameters only, stored here since it fits in the padding
    register: bool = false,

    pub fn any(quals: Qualifiers) bool {
        return quals.@"const" or quals.restrict or quals.@"volatile" or quals.atomic;
    }

    pub fn dump(quals: Qualifiers, w: anytype) !void {
        if (quals.@"const") try w.writeAll("const ");
        if (quals.atomic) try w.writeAll("_Atomic ");
        if (quals.@"volatile") try w.writeAll("volatile ");
        if (quals.restrict) try w.writeAll("restrict ");
        if (quals.register) try w.writeAll("register ");
    }

    /// Merge the const/volatile qualifiers, used by type resolution
    /// of the conditional operator
    pub fn mergeCV(a: Qualifiers, b: Qualifiers) Qualifiers {
        return .{
            .@"const" = a.@"const" or b.@"const",
            .@"volatile" = a.@"volatile" or b.@"volatile",
        };
    }

    /// Merge all qualifiers, used by typeof()
    fn mergeAll(a: Qualifiers, b: Qualifiers) Qualifiers {
        return .{
            .@"const" = a.@"const" or b.@"const",
            .atomic = a.atomic or b.atomic,
            .@"volatile" = a.@"volatile" or b.@"volatile",
            .restrict = a.restrict or b.restrict,
            .register = a.register or b.register,
        };
    }

    /// Checks if a has all the qualifiers of b
    pub fn hasQuals(a: Qualifiers, b: Qualifiers) bool {
        if (b.@"const" and !a.@"const") return false;
        if (b.@"volatile" and !a.@"volatile") return false;
        if (b.atomic and !a.atomic) return false;
        return true;
    }

    /// register is a storage class and not actually a qualifier
    /// so it is not preserved by typeof()
    pub fn inheritFromTypeof(quals: Qualifiers) Qualifiers {
        var res = quals;
        res.register = false;
        return res;
    }

    pub const Builder = struct {
        @"const": ?TokenIndex = null,
        atomic: ?TokenIndex = null,
        @"volatile": ?TokenIndex = null,
        restrict: ?TokenIndex = null,

        pub fn finish(b: Qualifiers.Builder, p: *Parser, ty: *Type) !void {
            if (ty.specifier != .pointer and b.restrict != null) {
                try p.errStr(.restrict_non_pointer, b.restrict.?, try p.typeStr(ty.*));
            }
            if (b.atomic) |some| {
                if (ty.isArray()) try p.errStr(.atomic_array, some, try p.typeStr(ty.*));
                if (ty.isFunc()) try p.errStr(.atomic_func, some, try p.typeStr(ty.*));
                if (ty.hasIncompleteSize()) try p.errStr(.atomic_incomplete, some, try p.typeStr(ty.*));
            }

            ty.qual = .{
                .@"const" = b.@"const" != null,
                .atomic = b.atomic != null,
                .@"volatile" = b.@"volatile" != null,
                .restrict = b.restrict != null,
            };
        }
    };
};

// TODO improve memory usage
pub const Func = struct {
    return_type: Type,
    params: []Param,

    pub const Param = struct {
        ty: Type,
        name: StringId,
        name_tok: TokenIndex,
    };
};

pub const Array = struct {
    len: u64,
    elem: Type,
};

pub const Expr = struct {
    node: NodeIndex,
    ty: Type,
};

pub const Attributed = struct {
    attributes: []Attribute,
    base: Type,

    pub fn create(allocator: std.mem.Allocator, base: Type, existing_attributes: []const Attribute, attributes: []const Attribute) !*Attributed {
        var attributed_type = try allocator.create(Attributed);
        errdefer allocator.destroy(attributed_type);

        var all_attrs = try allocator.alloc(Attribute, existing_attributes.len + attributes.len);
        std.mem.copy(Attribute, all_attrs, existing_attributes);
        std.mem.copy(Attribute, all_attrs[existing_attributes.len..], attributes);

        attributed_type.* = .{
            .attributes = all_attrs,
            .base = base,
        };
        return attributed_type;
    }
};

// TODO improve memory usage
pub const Enum = struct {
    fields: []Field,
    tag_ty: Type,
    name: StringId,
    fixed: bool,

    pub const Field = struct {
        ty: Type,
        name: StringId,
        name_tok: TokenIndex,
        node: NodeIndex,
    };

    pub fn isIncomplete(e: Enum) bool {
        return e.fields.len == std.math.maxInt(usize);
    }

    pub fn create(allocator: std.mem.Allocator, name: StringId, fixed_ty: ?Type) !*Enum {
        var e = try allocator.create(Enum);
        e.name = name;
        e.fields.len = std.math.maxInt(usize);
        if (fixed_ty) |some| e.tag_ty = some;
        e.fixed = fixed_ty != null;
        return e;
    }
};

pub const TypeLayout = struct {
    /// The size of the type in bits.
    ///
    /// This is the value returned by `sizeof` and C and `std::mem::size_of` in Rust
    /// (but in bits instead of bytes). This is a multiple of `pointer_alignment_bits`.
    size_bits: u29,
    /// The alignment of the type, in bits, when used as a field in a record.
    ///
    /// This is usually the value returned by `_Alignof` in C, but there are some edge
    /// cases in GCC where `_Alignof` returns a smaller value.
    field_alignment_bits: u29,
    /// The alignment, in bits, of valid pointers to this type.
    ///
    /// This is the value returned by `std::mem::align_of` in Rust
    /// (but in bits instead of bytes). `size_bits` is a multiple of this value.
    pointer_alignment_bits: u29,
    /// The required alignment of the type in bits.
    ///
    /// This value is only used by MSVC targets. It is 8 on all other
    /// targets. On MSVC targets, this value restricts the effects of `#pragma pack` except
    /// in some cases involving bit-fields.
    required_alignmnet_bits: u29,
};

const FieldLayout = struct {
    /// The offset of the struct, in bits, from the start of the struct.
    offset_bits: u29,
    /// The size, in bits, of the field.
    ///
    /// For bit-fields, this is the width of the field.
    size_bits: u29,
};

// TODO improve memory usage
pub const Record = struct {
    fields: []Field,
    // TODO: should remove size/alin
    // and change code to use TypeLayout.
    size: u64,
<<<<<<< HEAD
    alignment: u29,
    type_layout: TypeLayout,

=======
>>>>>>> 365d3b57
    /// If this is null, none of the fields have attributes
    /// Otherwise, it's a pointer to N items (where N == number of fields)
    /// and the item at index i is the attributes for the field at index i
    field_attributes: ?[*][]const Attribute,
    name: StringId,
    alignment: u29,

    pub const Field = struct {
        ty: Type,
        name: StringId,
        /// zero for anonymous fields
        name_tok: TokenIndex = 0,
        bit_width: ?u29 = null,
        layout: FieldLayout,

        pub fn isAnonymousRecord(f: Field) bool {
            return f.name_tok == 0 and f.ty.isRecord();
        }
    };

    pub fn isIncomplete(r: Record) bool {
        return r.fields.len == std.math.maxInt(usize);
    }

    pub fn create(allocator: std.mem.Allocator, name: StringId) !*Record {
        var r = try allocator.create(Record);
        r.name = name;
        r.fields.len = std.math.maxInt(usize);
        r.field_attributes = null;
        r.type_layout = undefined;
        return r;
    }
};

pub const Specifier = enum {
    void,
    bool,

    // integers
    char,
    schar,
    uchar,
    short,
    ushort,
    int,
    uint,
    long,
    ulong,
    long_long,
    ulong_long,
    int128,
    uint128,
    complex_char,
    complex_schar,
    complex_uchar,
    complex_short,
    complex_ushort,
    complex_int,
    complex_uint,
    complex_long,
    complex_ulong,
    complex_long_long,
    complex_ulong_long,
    complex_int128,
    complex_uint128,

    // floating point numbers
    fp16,
    float,
    double,
    long_double,
    float80,
    float128,
    complex_fp16,
    complex_float,
    complex_double,
    complex_long_double,
    complex_float80,
    complex_float128,

    // data.sub_type
    pointer,
    unspecified_variable_len_array,
    decayed_unspecified_variable_len_array,
    // data.func
    /// int foo(int bar, char baz) and int (void)
    func,
    /// int foo(int bar, char baz, ...)
    var_args_func,
    /// int foo(bar, baz) and int foo()
    /// is also var args, but we can give warnings about incorrect amounts of parameters
    old_style_func,

    // data.array
    array,
    decayed_array,
    static_array,
    decayed_static_array,
    incomplete_array,
    decayed_incomplete_array,
    vector,
    // data.expr
    variable_len_array,
    decayed_variable_len_array,

    // data.record
    @"struct",
    @"union",

    // data.enum
    @"enum",

    /// typeof(type-name)
    typeof_type,
    /// decayed array created with typeof(type-name)
    decayed_typeof_type,

    /// typeof(expression)
    typeof_expr,
    /// decayed array created with typeof(expression)
    decayed_typeof_expr,

    /// data.attributed
    attributed,

    /// special type used to implement __builtin_va_start
    special_va_start,
};

/// All fields of Type except data may be mutated
data: union {
    sub_type: *Type,
    func: *Func,
    array: *Array,
    expr: *Expr,
    @"enum": *Enum,
    record: *Record,
    attributed: *Attributed,
    none: void,
} = .{ .none = {} },
specifier: Specifier,
qual: Qualifiers = .{},

pub const int = Type{ .specifier = .int };

/// Determine if type matches the given specifier, recursing into typeof
/// types if necessary.
pub fn is(ty: Type, specifier: Specifier) bool {
    std.debug.assert(specifier != .typeof_type and specifier != .typeof_expr);
    return ty.get(specifier) != null;
}

pub fn withAttributes(self: Type, allocator: std.mem.Allocator, attributes: []const Attribute) !Type {
    if (attributes.len == 0) return self;
    const attributed_type = try Type.Attributed.create(allocator, self, self.getAttributes(), attributes);
    return Type{ .specifier = .attributed, .data = .{ .attributed = attributed_type } };
}

pub fn isCallable(ty: Type) ?Type {
    return switch (ty.specifier) {
        .func, .var_args_func, .old_style_func => ty,
        .pointer => if (ty.data.sub_type.isFunc()) ty.data.sub_type.* else null,
        .typeof_type => ty.data.sub_type.isCallable(),
        .typeof_expr => ty.data.expr.ty.isCallable(),
        .attributed => ty.data.attributed.base.isCallable(),
        else => null,
    };
}

pub fn isFunc(ty: Type) bool {
    return switch (ty.specifier) {
        .func, .var_args_func, .old_style_func => true,
        .typeof_type => ty.data.sub_type.isFunc(),
        .typeof_expr => ty.data.expr.ty.isFunc(),
        .attributed => ty.data.attributed.base.isFunc(),
        else => false,
    };
}

pub fn isArray(ty: Type) bool {
    return switch (ty.specifier) {
        .array, .static_array, .incomplete_array, .variable_len_array, .unspecified_variable_len_array => true,
        .typeof_type => ty.data.sub_type.isArray(),
        .typeof_expr => ty.data.expr.ty.isArray(),
        .attributed => ty.data.attributed.base.isArray(),
        else => false,
    };
}

pub fn isScalar(ty: Type) bool {
    return ty.isInt() or ty.isFloat() or ty.isPtr();
}

pub fn isPtr(ty: Type) bool {
    return switch (ty.specifier) {
        .pointer,
        .decayed_array,
        .decayed_static_array,
        .decayed_incomplete_array,
        .decayed_variable_len_array,
        .decayed_unspecified_variable_len_array,
        .decayed_typeof_type,
        .decayed_typeof_expr,
        => true,
        .typeof_type => ty.data.sub_type.isPtr(),
        .typeof_expr => ty.data.expr.ty.isPtr(),
        .attributed => ty.data.attributed.base.isPtr(),
        else => false,
    };
}

pub fn isInt(ty: Type) bool {
    return switch (ty.specifier) {
        // zig fmt: off
        .@"enum", .bool, .char, .schar, .uchar, .short, .ushort, .int, .uint, .long, .ulong,
        .long_long, .ulong_long, .int128, .uint128, .complex_char, .complex_schar, .complex_uchar,
        .complex_short, .complex_ushort, .complex_int, .complex_uint, .complex_long, .complex_ulong,
        .complex_long_long, .complex_ulong_long, .complex_int128, .complex_uint128 => true,
        // zig fmt: on
        .typeof_type => ty.data.sub_type.isInt(),
        .typeof_expr => ty.data.expr.ty.isInt(),
        .attributed => ty.data.attributed.base.isInt(),
        else => false,
    };
}

pub fn isFloat(ty: Type) bool {
    return switch (ty.specifier) {
        // zig fmt: off
        .float, .double, .long_double, .complex_float, .complex_double, .complex_long_double,
        .fp16, .float80, .float128, .complex_fp16, .complex_float80, .complex_float128 => true,
        // zig fmt: on
        .typeof_type => ty.data.sub_type.isFloat(),
        .typeof_expr => ty.data.expr.ty.isFloat(),
        .attributed => ty.data.attributed.base.isFloat(),
        else => false,
    };
}

pub fn isReal(ty: Type) bool {
    return switch (ty.specifier) {
        // zig fmt: off
        .complex_float, .complex_double, .complex_long_double, .complex_fp16, .complex_float80,
        .complex_float128, .complex_char, .complex_schar, .complex_uchar, .complex_short,
        .complex_ushort, .complex_int, .complex_uint, .complex_long, .complex_ulong,
        .complex_long_long, .complex_ulong_long, .complex_int128, .complex_uint128 => false,
        // zig fmt: on
        .typeof_type => ty.data.sub_type.isReal(),
        .typeof_expr => ty.data.expr.ty.isReal(),
        .attributed => ty.data.attributed.base.isReal(),
        else => true,
    };
}

pub fn isVoidStar(ty: Type) bool {
    return switch (ty.specifier) {
        .pointer => ty.data.sub_type.specifier == .void,
        .typeof_type => ty.data.sub_type.isVoidStar(),
        .typeof_expr => ty.data.expr.ty.isVoidStar(),
        .attributed => ty.data.attributed.base.isVoidStar(),
        else => false,
    };
}

pub fn isTypeof(ty: Type) bool {
    return switch (ty.specifier) {
        .typeof_type, .typeof_expr, .decayed_typeof_type, .decayed_typeof_expr => true,
        .attributed => ty.data.attributed.base.isTypeof(),
        else => false,
    };
}

pub fn isConst(ty: Type) bool {
    return switch (ty.specifier) {
        .typeof_type, .decayed_typeof_type => ty.qual.@"const" or ty.data.sub_type.isConst(),
        .typeof_expr, .decayed_typeof_expr => ty.qual.@"const" or ty.data.expr.ty.isConst(),
        .attributed => ty.data.attributed.base.isConst(),
        else => ty.qual.@"const",
    };
}

pub fn isUnsignedInt(ty: Type, comp: *const Compilation) bool {
    return switch (ty.specifier) {
        // zig fmt: off
        .char, .complex_char => return getCharSignedness(comp) == .unsigned,
        .uchar, .ushort, .uint, .ulong, .ulong_long, .bool, .complex_uchar, .complex_ushort,
        .complex_uint, .complex_ulong, .complex_ulong_long, .complex_uint128 => true,
        // zig fmt: on
        .typeof_type => ty.data.sub_type.isUnsignedInt(comp),
        .typeof_expr => ty.data.expr.ty.isUnsignedInt(comp),
        .attributed => ty.data.attributed.base.isUnsignedInt(comp),
        else => false,
    };
}

pub fn getArray(ty: *const Type) ?*const Type {
    return switch (ty.specifier) {
        .array, .static_array, .incomplete_array, .decayed_array, .decayed_static_array, .decayed_incomplete_array => ty,
        .typeof_type => ty.data.sub_type.getArray(),
        .typeof_expr => ty.data.expr.ty.getArray(),
        .attributed => ty.data.attributed.base.getArray(),
        else => null,
    };
}

pub fn isEnumOrRecord(ty: Type) bool {
    return switch (ty.specifier) {
        .@"enum", .@"struct", .@"union" => true,
        .typeof_type => ty.data.sub_type.isEnumOrRecord(),
        .typeof_expr => ty.data.expr.ty.isEnumOrRecord(),
        .attributed => ty.data.attributed.base.isEnumOrRecord(),
        else => false,
    };
}

<<<<<<< HEAD
pub fn isAnonymousRecord(ty: Type) bool {
=======
pub fn isRecord(ty: Type) bool {
    return switch (ty.specifier) {
        .@"struct", .@"union" => true,
        .typeof_type => ty.data.sub_type.isRecord(),
        .typeof_expr => ty.data.expr.ty.isRecord(),
        .attributed => ty.data.attributed.base.isRecord(),
        else => false,
    };
}

pub fn isAnonymousRecord(ty: Type, comp: *const Compilation) bool {
>>>>>>> 365d3b57
    return switch (ty.specifier) {
        // anonymous records can be recognized by their names which are in
        // the format "(anonymous TAG at path:line:col)".
        .@"struct", .@"union" => {
            const mapper = comp.string_interner.getSlowTypeMapper();
            return mapper.lookup(ty.data.record.name)[0] == '(';
        },
        .typeof_type => ty.data.sub_type.isAnonymousRecord(comp),
        .typeof_expr => ty.data.expr.ty.isAnonymousRecord(comp),
        .attributed => ty.data.attributed.base.isAnonymousRecord(comp),
        else => false,
    };
}

pub fn elemType(ty: Type) Type {
    return switch (ty.specifier) {
        .pointer, .unspecified_variable_len_array, .decayed_unspecified_variable_len_array => ty.data.sub_type.*,
        .array, .static_array, .incomplete_array, .decayed_array, .decayed_static_array, .decayed_incomplete_array, .vector => ty.data.array.elem,
        .variable_len_array, .decayed_variable_len_array => ty.data.expr.ty,
        .typeof_type, .decayed_typeof_type, .typeof_expr, .decayed_typeof_expr => {
            const unwrapped = ty.canonicalize(.preserve_quals);
            var elem = unwrapped.elemType();
            elem.qual = elem.qual.mergeAll(unwrapped.qual);
            return elem;
        },
        .attributed => ty.data.attributed.base,
        else => unreachable,
    };
}

pub fn returnType(ty: Type) Type {
    return switch (ty.specifier) {
        .func, .var_args_func, .old_style_func => ty.data.func.return_type,
        .typeof_type, .decayed_typeof_type => ty.data.sub_type.returnType(),
        .typeof_expr, .decayed_typeof_expr => ty.data.expr.ty.returnType(),
        .attributed => ty.data.attributed.base.returnType(),
        else => unreachable,
    };
}

pub fn params(ty: Type) []Func.Param {
    return switch (ty.specifier) {
        .func, .var_args_func, .old_style_func => ty.data.func.params,
        .typeof_type, .decayed_typeof_type => ty.data.sub_type.params(),
        .typeof_expr, .decayed_typeof_expr => ty.data.expr.ty.params(),
        .attributed => ty.data.attributed.base.params(),
        else => unreachable,
    };
}

pub fn arrayLen(ty: Type) ?usize {
    return switch (ty.specifier) {
        .array, .static_array, .decayed_array, .decayed_static_array => ty.data.array.len,
        .typeof_type, .decayed_typeof_type => ty.data.sub_type.arrayLen(),
        .typeof_expr, .decayed_typeof_expr => ty.data.expr.ty.arrayLen(),
        .attributed => ty.data.attributed.base.arrayLen(),
        else => null,
    };
}

pub fn anyQual(ty: Type) bool {
    return switch (ty.specifier) {
        .typeof_type => ty.qual.any() or ty.data.sub_type.anyQual(),
        .typeof_expr => ty.qual.any() or ty.data.expr.ty.anyQual(),
        else => ty.qual.any(),
    };
}

pub fn getAttributes(ty: Type) []const Attribute {
    return switch (ty.specifier) {
        .attributed => ty.data.attributed.attributes,
        .typeof_type, .decayed_typeof_type => ty.data.sub_type.getAttributes(),
        .typeof_expr, .decayed_typeof_expr => ty.data.expr.ty.getAttributes(),
        else => &.{},
    };
}

pub fn isRecord(ty: *const Type) bool {
    return ty.getRecord() != null;
}

pub fn getRecord(ty: Type) ?*const Type.Record {
    return switch (ty.specifier) {
        .attributed => ty.data.attributed.base.getRecord(),
        .typeof_type, .decayed_typeof_type => ty.data.sub_type.getRecord(),
        .typeof_expr, .decayed_typeof_expr => ty.data.expr.ty.getRecord(),
        .@"struct", .@"union" => ty.data.record,
        else => null,
    };
}

pub fn integerPromotion(ty: Type, comp: *Compilation) Type {
    var specifier = ty.specifier;
    if (specifier == .@"enum") {
        if (ty.hasIncompleteSize()) return .{ .specifier = .int };
        specifier = ty.data.@"enum".tag_ty.specifier;
    }
    return .{
        .specifier = switch (specifier) {
            // zig fmt: off
            .bool, .char, .schar, .uchar, .short => .int,
            .ushort => if (ty.sizeof(comp).? == sizeof(.{ .specifier = .int }, comp)) Specifier.uint else .int,
            .int, .uint, .long, .ulong, .long_long, .ulong_long, .int128, .uint128, .complex_char,
            .complex_schar, .complex_uchar, .complex_short, .complex_ushort, .complex_int,
            .complex_uint, .complex_long, .complex_ulong, .complex_long_long, .complex_ulong_long,
            .complex_int128, .complex_uint128 => specifier,
            // zig fmt: on
            .typeof_type => return ty.data.sub_type.integerPromotion(comp),
            .typeof_expr => return ty.data.expr.ty.integerPromotion(comp),
            .attributed => return ty.data.attributed.base.integerPromotion(comp),
            else => unreachable, // not an integer type
        },
    };
}

pub fn hasIncompleteSize(ty: Type) bool {
    return switch (ty.specifier) {
        .void, .incomplete_array => true,
        .@"enum" => ty.data.@"enum".isIncomplete() and !ty.data.@"enum".fixed,
        .@"struct", .@"union" => ty.data.record.isIncomplete(),
        .array, .static_array => ty.data.array.elem.hasIncompleteSize(),
        .typeof_type => ty.data.sub_type.hasIncompleteSize(),
        .typeof_expr => ty.data.expr.ty.hasIncompleteSize(),
        .attributed => ty.data.attributed.base.hasIncompleteSize(),
        else => false,
    };
}

pub fn hasUnboundVLA(ty: Type) bool {
    var cur = ty;
    while (true) {
        switch (cur.specifier) {
            .unspecified_variable_len_array,
            .decayed_unspecified_variable_len_array,
            => return true,
            .array,
            .static_array,
            .incomplete_array,
            .variable_len_array,
            .decayed_array,
            .decayed_static_array,
            .decayed_incomplete_array,
            .decayed_variable_len_array,
            => cur = cur.elemType(),
            .typeof_type, .decayed_typeof_type => cur = cur.data.sub_type.*,
            .typeof_expr, .decayed_typeof_expr => cur = cur.data.expr.ty,
            .attributed => cur = cur.data.attributed.base,
            else => return false,
        }
    }
}

pub fn hasField(ty: Type, name: StringId) bool {
    switch (ty.specifier) {
        .@"struct" => {
            std.debug.assert(!ty.data.record.isIncomplete());
            for (ty.data.record.fields) |f| {
                if (f.isAnonymousRecord() and f.ty.hasField(name)) return true;
                if (name == f.name) return true;
            }
        },
        .@"union" => {
            std.debug.assert(!ty.data.record.isIncomplete());
            for (ty.data.record.fields) |f| {
                if (f.isAnonymousRecord() and f.ty.hasField(name)) return true;
                if (name == f.name) return true;
            }
        },
        .typeof_type => return ty.data.sub_type.hasField(name),
        .typeof_expr => return ty.data.expr.ty.hasField(name),
        .attributed => return ty.data.attributed.base.hasField(name),
        else => unreachable,
    }
    return false;
}

pub fn getCharSignedness(comp: *const Compilation) std.builtin.Signedness {
    switch (comp.target.cpu.arch) {
        .aarch64,
        .aarch64_32,
        .aarch64_be,
        .arm,
        .armeb,
        .thumb,
        .thumbeb,
        => return if (comp.target.os.tag.isDarwin() or comp.target.os.tag == .windows) .signed else .unsigned,
        .powerpc, .powerpc64 => return if (comp.target.os.tag.isDarwin()) .signed else .unsigned,
        .powerpc64le,
        .s390x,
        .xcore,
        .arc,
        => return .unsigned,
        else => return .signed,
    }
}

pub fn minInt(ty: Type, comp: *const Compilation) i64 {
    std.debug.assert(ty.isInt());
    if (ty.isUnsignedInt(comp)) return 0;
    return switch (ty.sizeof(comp).?) {
        1 => std.math.minInt(i8),
        2 => std.math.minInt(i16),
        4 => std.math.minInt(i32),
        8 => std.math.minInt(i64),
        else => unreachable,
    };
}

pub fn maxInt(ty: Type, comp: *const Compilation) u64 {
    std.debug.assert(ty.isInt());
    return switch (ty.sizeof(comp).?) {
        1 => if (ty.isUnsignedInt(comp)) @as(u64, std.math.maxInt(u8)) else std.math.maxInt(i8),
        2 => if (ty.isUnsignedInt(comp)) @as(u64, std.math.maxInt(u16)) else std.math.maxInt(i16),
        4 => if (ty.isUnsignedInt(comp)) @as(u64, std.math.maxInt(u32)) else std.math.maxInt(i32),
        8 => if (ty.isUnsignedInt(comp)) @as(u64, std.math.maxInt(u64)) else std.math.maxInt(i64),
        else => unreachable,
    };
}

const TypeSizeOrder = enum {
    lt,
    gt,
    eq,
    indeterminate,
};

pub fn sizeCompare(a: Type, b: Type, comp: *Compilation) TypeSizeOrder {
    const a_size = a.sizeof(comp) orelse return .indeterminate;
    const b_size = b.sizeof(comp) orelse return .indeterminate;
    return switch (std.math.order(a_size, b_size)) {
        .lt => .lt,
        .gt => .gt,
        .eq => .eq,
    };
}

/// Size of type as reported by sizeof
pub fn sizeof(ty: Type, comp: *const Compilation) ?u64 {
    // TODO get target from compilation
    return switch (ty.specifier) {
        .variable_len_array, .unspecified_variable_len_array, .incomplete_array => return null,
        .func, .var_args_func, .old_style_func, .void, .bool => 1,
        .char, .schar, .uchar => 1,
        .short, .ushort => 2,
        .int, .uint => 4,
        .long, .ulong => switch (comp.target.os.tag) {
            .linux,
            .macos,
            .freebsd,
            .netbsd,
            .dragonfly,
            .openbsd,
            .wasi,
            .emscripten,
            => comp.target.cpu.arch.ptrBitWidth() >> 3,
            .windows, .uefi => 4,
            else => 4,
        },
        .long_long, .ulong_long => 8,
        .int128, .uint128 => 16,
        .fp16 => 2,
        .float => 4,
        .double => 8,
        .long_double => 16,
        .float80 => 16,
        .float128 => 16,
        // zig fmt: off
        .complex_char, .complex_schar, .complex_uchar, .complex_short, .complex_ushort, .complex_int,
        .complex_uint, .complex_long, .complex_ulong, .complex_long_long, .complex_ulong_long,
        .complex_int128, .complex_uint128, .complex_fp16, .complex_float, .complex_double,
        .complex_long_double, .complex_float80, .complex_float128,
        => return 2 * ty.makeReal().sizeof(comp).?,
        // zig fmt: on
        .pointer,
        .decayed_array,
        .decayed_static_array,
        .decayed_incomplete_array,
        .decayed_variable_len_array,
        .decayed_unspecified_variable_len_array,
        .decayed_typeof_type,
        .decayed_typeof_expr,
        .static_array,
        => comp.target.cpu.arch.ptrBitWidth() >> 3,
        .array, .vector => {
            const size = ty.data.array.elem.sizeof(comp) orelse return null;
            return std.mem.alignForward(size * ty.data.array.len, ty.alignof(comp));
        },
        .@"struct", .@"union" => if (ty.data.record.isIncomplete()) null else ty.data.record.size,
        .@"enum" => if (ty.data.@"enum".isIncomplete() and !ty.data.@"enum".fixed) null else ty.data.@"enum".tag_ty.sizeof(comp),
        .typeof_type => ty.data.sub_type.sizeof(comp),
        .typeof_expr => ty.data.expr.ty.sizeof(comp),
        .attributed => ty.data.attributed.base.sizeof(comp),
        else => unreachable,
    };
}

pub fn bitSizeof(ty: Type, comp: *const Compilation) ?u64 {
    return switch (ty.specifier) {
        .bool => 1,
        .typeof_type, .decayed_typeof_type => ty.data.sub_type.bitSizeof(comp),
        .typeof_expr, .decayed_typeof_expr => ty.data.expr.ty.bitSizeof(comp),
        .attributed => ty.data.attributed.base.bitSizeof(comp),
        else => 8 * (ty.sizeof(comp) orelse return null),
    };
}

/// Get the alignment of a type
pub fn alignof(ty: Type, comp: *const Compilation) u29 {

    // don't return the attribute for records
    if (!ty.isRecord()) {
        if (ty.requestedAlignment(comp)) |requested| {
            return requested;
        }
    }

    // TODO get target from compilation
    return switch (ty.specifier) {
        .variable_len_array,
        .incomplete_array,
        .unspecified_variable_len_array,
        .array,
        .vector,
        => ty.elemType().alignof(comp),
        .func, .var_args_func, .old_style_func => 4, // TODO check target
        .char, .schar, .uchar, .void, .bool, .complex_char, .complex_schar, .complex_uchar => 1,
        .short, .ushort, .complex_short, .complex_ushort => 2,
        .int, .uint, .complex_int, .complex_uint => 4,
        .long, .ulong, .complex_long, .complex_ulong => switch (comp.target.os.tag) {
            .linux,
            .macos,
            .freebsd,
            .netbsd,
            .dragonfly,
            .openbsd,
            .wasi,
            .emscripten,
            => comp.target.cpu.arch.ptrBitWidth() >> 3,
            .windows, .uefi => 4,
            else => 4,
        },

        .long_long, .ulong_long, .complex_long_long, .complex_ulong_long => 8,
        .int128, .uint128, .complex_int128, .complex_uint128 => 16,
        .fp16, .complex_fp16 => 2,
        .float, .complex_float => 4,
        .double, .complex_double => 8,
        .long_double, .complex_long_double => 16,
        .float80, .complex_float80, .float128, .complex_float128 => 16,
        .pointer,
        .decayed_array,
        .decayed_static_array,
        .decayed_incomplete_array,
        .decayed_variable_len_array,
        .decayed_unspecified_variable_len_array,
        .static_array,
        => comp.target.cpu.arch.ptrBitWidth() >> 3,
        .@"struct", .@"union" => if (ty.data.record.isIncomplete()) 0 else ty.data.record.alignment,
        .@"enum" => if (ty.data.@"enum".isIncomplete() and !ty.data.@"enum".fixed) 0 else ty.data.@"enum".tag_ty.alignof(comp),
        .typeof_type, .decayed_typeof_type => ty.data.sub_type.alignof(comp),
        .typeof_expr, .decayed_typeof_expr => ty.data.expr.ty.alignof(comp),
        .attributed => ty.data.attributed.base.alignof(comp),
        else => unreachable,
    };
}

/// Canonicalize a possibly-typeof() type. If the type is not a typeof() type, simply
/// return it. Otherwise, determine the actual qualified type.
/// The `qual_handling` parameter can be used to return the full set of qualifiers
/// added by typeof() operations, which is useful when determining the elemType of
/// arrays and pointers.
pub fn canonicalize(ty: Type, qual_handling: enum { standard, preserve_quals }) Type {
    var cur = ty;
    if (cur.specifier == .attributed) cur = cur.data.attributed.base;
    if (!cur.isTypeof()) return cur;

    var qual = cur.qual;
    while (true) {
        switch (cur.specifier) {
            .typeof_type => cur = cur.data.sub_type.*,
            .typeof_expr => cur = cur.data.expr.ty,
            .decayed_typeof_type => {
                cur = cur.data.sub_type.*;
                cur.decayArray();
            },
            .decayed_typeof_expr => {
                cur = cur.data.expr.ty;
                cur.decayArray();
            },
            else => break,
        }
        qual = qual.mergeAll(cur.qual);
    }
    if ((cur.isArray() or cur.isPtr()) and qual_handling == .standard) {
        cur.qual = .{};
    } else {
        cur.qual = qual;
    }
    return cur;
}

pub fn get(ty: *const Type, specifier: Specifier) ?*const Type {
    std.debug.assert(specifier != .typeof_type and specifier != .typeof_expr);
    return switch (ty.specifier) {
        .typeof_type => ty.data.sub_type.get(specifier),
        .typeof_expr => ty.data.expr.ty.get(specifier),
        .attributed => ty.data.attributed.base.get(specifier),
        else => if (ty.specifier == specifier) ty else null,
    };
}

pub fn requestedAlignment(ty: Type, comp: *const Compilation) ?u29 {
    return switch (ty.specifier) {
        .typeof_type, .decayed_typeof_type => ty.data.sub_type.requestedAlignment(comp),
        .typeof_expr, .decayed_typeof_expr => ty.data.expr.ty.requestedAlignment(comp),
        .attributed => {
            var max_requested: ?u29 = null;
            for (ty.data.attributed.attributes) |attribute| {
                if (attribute.tag != .aligned) continue;
                const requested = if (attribute.args.aligned.alignment) |alignment|
                    alignment.requested
                else
                    comp.defaultAlignment();

                if (max_requested == null or max_requested.? < requested) {
                    max_requested = requested;
                }
            }
            return max_requested;
        },
        else => null,
    };
}

pub fn eql(a_param: Type, b_param: Type, comp: *const Compilation, check_qualifiers: bool) bool {
    const a = a_param.canonicalize(.standard);
    const b = b_param.canonicalize(.standard);

    if (a.alignof(comp) != b.alignof(comp)) return false;
    if (a.isPtr()) {
        if (!b.isPtr()) return false;
    } else if (a.isFunc()) {
        if (!b.isFunc()) return false;
    } else if (a.isArray()) {
        if (!b.isArray()) return false;
    } else if (a.specifier != b.specifier) return false;

    if (a.qual.atomic != b.qual.atomic) return false;
    if (check_qualifiers) {
        if (a.qual.@"const" != b.qual.@"const") return false;
        if (a.qual.@"volatile" != b.qual.@"volatile") return false;
    }

    switch (a.specifier) {
        .pointer,
        .decayed_array,
        .decayed_static_array,
        .decayed_incomplete_array,
        .decayed_variable_len_array,
        .decayed_unspecified_variable_len_array,
        => if (!a_param.elemType().eql(b_param.elemType(), comp, check_qualifiers)) return false,

        .func,
        .var_args_func,
        .old_style_func,
        => {
            // TODO validate this
            if (a.data.func.params.len != b.data.func.params.len) return false;
            // return type cannot have qualifiers
            if (!a.returnType().eql(b.returnType(), comp, false)) return false;
            for (a.data.func.params) |param, i| {
                var a_unqual = param.ty;
                a_unqual.qual.@"const" = false;
                a_unqual.qual.@"volatile" = false;
                var b_unqual = b.data.func.params[i].ty;
                b_unqual.qual.@"const" = false;
                b_unqual.qual.@"volatile" = false;
                if (!a_unqual.eql(b_unqual, comp, check_qualifiers)) return false;
            }
        },

        .array,
        .static_array,
        .incomplete_array,
        .vector,
        => {
            if (!std.meta.eql(a.arrayLen(), b.arrayLen())) return false;
            if (!a.elemType().eql(b.elemType(), comp, check_qualifiers)) return false;
        },
        .variable_len_array => if (!a.elemType().eql(b.elemType(), comp, check_qualifiers)) return false,

        .@"struct", .@"union" => if (a.data.record != b.data.record) return false,
        .@"enum" => if (a.data.@"enum" != b.data.@"enum") return false,

        else => {},
    }
    return true;
}

/// Decays an array to a pointer
pub fn decayArray(ty: *Type) void {
    // the decayed array type is the current specifier +1
    ty.specifier = @intToEnum(Type.Specifier, @enumToInt(ty.specifier) + 1);
}

pub fn makeReal(ty: Type) Type {
    // TODO discards attributed/typeof
    var base = ty.canonicalize(.standard);
    switch (base.specifier) {
        .complex_fp16, .complex_float, .complex_double, .complex_long_double, .complex_float80, .complex_float128 => {
            base.specifier = @intToEnum(Type.Specifier, @enumToInt(base.specifier) - 6);
            return base;
        },
        .complex_char, .complex_schar, .complex_uchar, .complex_short, .complex_ushort, .complex_int, .complex_uint, .complex_long, .complex_ulong, .complex_long_long, .complex_ulong_long, .complex_int128, .complex_uint128 => {
            base.specifier = @intToEnum(Type.Specifier, @enumToInt(base.specifier) - 13);
            return base;
        },
        else => return ty,
    }
}

pub fn makeComplex(ty: Type) Type {
    // TODO discards attributed/typeof
    var base = ty.canonicalize(.standard);
    switch (base.specifier) {
        .fp16, .float, .double, .long_double, .float80, .float128 => {
            base.specifier = @intToEnum(Type.Specifier, @enumToInt(base.specifier) + 6);
            return base;
        },
        .char, .schar, .uchar, .short, .ushort, .int, .uint, .long, .ulong, .long_long, .ulong_long, .int128, .uint128 => {
            base.specifier = @intToEnum(Type.Specifier, @enumToInt(base.specifier) + 13);
            return base;
        },
        else => return ty,
    }
}

/// Combines types recursively in the order they were parsed, uses `.void` specifier as a sentinel value.
pub fn combine(inner: *Type, outer: Type, p: *Parser, source_tok: TokenIndex) Parser.Error!void {
    switch (inner.specifier) {
        .pointer => return inner.data.sub_type.combine(outer, p, source_tok),
        .unspecified_variable_len_array => {
            try inner.data.sub_type.combine(outer, p, source_tok);
        },
        .variable_len_array => {
            try inner.data.expr.ty.combine(outer, p, source_tok);
        },
        .array, .static_array, .incomplete_array => {
            try inner.data.array.elem.combine(outer, p, source_tok);
        },
        .func, .var_args_func, .old_style_func => {
            try inner.data.func.return_type.combine(outer, p, source_tok);
        },
        .decayed_array,
        .decayed_static_array,
        .decayed_incomplete_array,
        .decayed_variable_len_array,
        .decayed_unspecified_variable_len_array,
        .decayed_typeof_type,
        .decayed_typeof_expr,
        => unreachable, // type should not be able to decay before being combined
        .void => inner.* = outer,
        else => unreachable,
    }
}

pub fn validateCombinedType(ty: Type, p: *Parser, source_tok: TokenIndex) Parser.Error!void {
    switch (ty.specifier) {
        .pointer => return ty.data.sub_type.validateCombinedType(p, source_tok),
        .unspecified_variable_len_array,
        .variable_len_array,
        .array,
        .static_array,
        .incomplete_array,
        => {
            const elem_ty = ty.elemType();
            if (elem_ty.hasIncompleteSize()) {
                try p.errStr(.array_incomplete_elem, source_tok, try p.typeStr(elem_ty));
                return error.ParsingFailed;
            }
            if (elem_ty.isFunc()) {
                try p.errTok(.array_func_elem, source_tok);
                return error.ParsingFailed;
            }
            if (elem_ty.specifier == .static_array and elem_ty.isArray()) {
                try p.errTok(.static_non_outermost_array, source_tok);
            }
            if (elem_ty.anyQual() and elem_ty.isArray()) {
                try p.errTok(.qualifier_non_outermost_array, source_tok);
            }
        },
        .func, .var_args_func, .old_style_func => {
            const ret_ty = &ty.data.func.return_type;
            if (ret_ty.isArray()) try p.errTok(.func_cannot_return_array, source_tok);
            if (ret_ty.isFunc()) try p.errTok(.func_cannot_return_func, source_tok);
            if (ret_ty.qual.@"const") {
                try p.errStr(.qual_on_ret_type, source_tok, "const");
                ret_ty.qual.@"const" = false;
            }
            if (ret_ty.qual.@"volatile") {
                try p.errStr(.qual_on_ret_type, source_tok, "volatile");
                ret_ty.qual.@"volatile" = false;
            }
            if (ret_ty.qual.atomic) {
                try p.errStr(.qual_on_ret_type, source_tok, "atomic");
                ret_ty.qual.atomic = false;
            }
        },
        .typeof_type, .decayed_typeof_type => return ty.data.sub_type.validateCombinedType(p, source_tok),
        .typeof_expr, .decayed_typeof_expr => return ty.data.expr.ty.validateCombinedType(p, source_tok),
        .attributed => return ty.data.attributed.base.validateCombinedType(p, source_tok),
        else => {},
    }
}

/// An unfinished Type
pub const Builder = struct {
    complex_tok: ?TokenIndex = null,
    typedef: ?struct {
        tok: TokenIndex,
        ty: Type,
    } = null,
    specifier: Builder.Specifier = .none,
    qual: Qualifiers.Builder = .{},
    typeof: ?Type = null,
    /// When true an error is returned instead of adding a diagnostic message.
    /// Used for trying to combine typedef types.
    error_on_invalid: bool = false,

    pub const Specifier = union(enum) {
        none,
        void,
        bool,
        char,
        schar,
        uchar,
        complex_char,
        complex_schar,
        complex_uchar,

        unsigned,
        signed,
        short,
        sshort,
        ushort,
        short_int,
        sshort_int,
        ushort_int,
        int,
        sint,
        uint,
        long,
        slong,
        ulong,
        long_int,
        slong_int,
        ulong_int,
        long_long,
        slong_long,
        ulong_long,
        long_long_int,
        slong_long_int,
        ulong_long_int,
        int128,
        sint128,
        uint128,
        complex_unsigned,
        complex_signed,
        complex_short,
        complex_sshort,
        complex_ushort,
        complex_short_int,
        complex_sshort_int,
        complex_ushort_int,
        complex_int,
        complex_sint,
        complex_uint,
        complex_long,
        complex_slong,
        complex_ulong,
        complex_long_int,
        complex_slong_int,
        complex_ulong_int,
        complex_long_long,
        complex_slong_long,
        complex_ulong_long,
        complex_long_long_int,
        complex_slong_long_int,
        complex_ulong_long_int,
        complex_int128,
        complex_sint128,
        complex_uint128,

        fp16,
        float,
        double,
        long_double,
        float80,
        float128,
        complex,
        complex_fp16,
        complex_float,
        complex_double,
        complex_long_double,
        complex_float80,
        complex_float128,

        pointer: *Type,
        unspecified_variable_len_array: *Type,
        decayed_unspecified_variable_len_array: *Type,
        func: *Func,
        var_args_func: *Func,
        old_style_func: *Func,
        array: *Array,
        decayed_array: *Array,
        static_array: *Array,
        decayed_static_array: *Array,
        incomplete_array: *Array,
        decayed_incomplete_array: *Array,
        vector: *Array,
        variable_len_array: *Expr,
        decayed_variable_len_array: *Expr,
        @"struct": *Record,
        @"union": *Record,
        @"enum": *Enum,
        typeof_type: *Type,
        decayed_typeof_type: *Type,
        typeof_expr: *Expr,
        decayed_typeof_expr: *Expr,

        attributed: *Attributed,

        pub fn str(spec: Builder.Specifier) ?[]const u8 {
            return switch (spec) {
                .none => unreachable,
                .void => "void",
                .bool => "_Bool",
                .char => "char",
                .schar => "signed char",
                .uchar => "unsigned char",
                .unsigned => "unsigned",
                .signed => "signed",
                .short => "short",
                .ushort => "unsigned short",
                .sshort => "signed short",
                .short_int => "short int",
                .sshort_int => "signed short int",
                .ushort_int => "unsigned short int",
                .int => "int",
                .sint => "signed int",
                .uint => "unsigned int",
                .long => "long",
                .slong => "signed long",
                .ulong => "unsigned long",
                .long_int => "long int",
                .slong_int => "signed long int",
                .ulong_int => "unsigned long int",
                .long_long => "long long",
                .slong_long => "signed long long",
                .ulong_long => "unsigned long long",
                .long_long_int => "long long int",
                .slong_long_int => "signed long long int",
                .ulong_long_int => "unsigned long long int",
                .int128 => "__int128",
                .sint128 => "signed __int128",
                .uint128 => "unsigned __int128",
                .complex_char => "_Complex char",
                .complex_schar => "_Complex signed char",
                .complex_uchar => "_Complex unsigned char",
                .complex_unsigned => "_Complex unsigned",
                .complex_signed => "_Complex signed",
                .complex_short => "_Complex short",
                .complex_ushort => "_Complex unsigned short",
                .complex_sshort => "_Complex signed short",
                .complex_short_int => "_Complex short int",
                .complex_sshort_int => "_Complex signed short int",
                .complex_ushort_int => "_Complex unsigned short int",
                .complex_int => "_Complex int",
                .complex_sint => "_Complex signed int",
                .complex_uint => "_Complex unsigned int",
                .complex_long => "_Complex long",
                .complex_slong => "_Complex signed long",
                .complex_ulong => "_Complex unsigned long",
                .complex_long_int => "_Complex long int",
                .complex_slong_int => "_Complex signed long int",
                .complex_ulong_int => "_Complex unsigned long int",
                .complex_long_long => "_Complex long long",
                .complex_slong_long => "_Complex signed long long",
                .complex_ulong_long => "_Complex unsigned long long",
                .complex_long_long_int => "_Complex long long int",
                .complex_slong_long_int => "_Complex signed long long int",
                .complex_ulong_long_int => "_Complex unsigned long long int",
                .complex_int128 => "_Complex __int128",
                .complex_sint128 => "_Complex signed __int128",
                .complex_uint128 => "_Complex unsigned __int128",

                .fp16 => "__fp16",
                .float => "float",
                .double => "double",
                .long_double => "long double",
                .float80 => "__float80",
                .float128 => "__float128",
                .complex => "_Complex",
                .complex_fp16 => "_Complex __fp16",
                .complex_float => "_Complex float",
                .complex_double => "_Complex double",
                .complex_long_double => "_Complex long double",
                .complex_float80 => "_Complex __float80",
                .complex_float128 => "_Complex __float128",

                .attributed => |attributed| Builder.fromType(attributed.base).str(),

                else => null,
            };
        }
    };

    pub fn finish(b: Builder, p: *Parser) Parser.Error!Type {
        var ty: Type = .{ .specifier = undefined };
        if (b.typedef) |typedef| {
            ty = typedef.ty;
            if (ty.isArray()) {
                var elem = ty.elemType();
                try b.qual.finish(p, &elem);
                // TODO this really should be easier
                switch (ty.specifier) {
                    .array, .static_array, .incomplete_array => {
                        var old = ty.data.array;
                        ty.data.array = try p.arena.create(Array);
                        ty.data.array.* = .{
                            .len = old.len,
                            .elem = elem,
                        };
                    },
                    .variable_len_array, .unspecified_variable_len_array => {
                        var old = ty.data.expr;
                        ty.data.expr = try p.arena.create(Expr);
                        ty.data.expr.* = .{
                            .node = old.node,
                            .ty = elem,
                        };
                    },
                    .typeof_type => {}, // TODO handle
                    .typeof_expr => {}, // TODO handle
                    .attributed => {}, // TODO handle
                    else => unreachable,
                }

                return ty;
            }
            try b.qual.finish(p, &ty);
            return ty;
        }
        switch (b.specifier) {
            .none => {
                if (b.typeof) |typeof| {
                    ty = typeof;
                } else {
                    ty.specifier = .int;
                    try p.err(.missing_type_specifier);
                }
            },
            .void => ty.specifier = .void,
            .bool => ty.specifier = .bool,
            .char => ty.specifier = .char,
            .schar => ty.specifier = .schar,
            .uchar => ty.specifier = .uchar,
            .complex_char => ty.specifier = .complex_char,
            .complex_schar => ty.specifier = .complex_schar,
            .complex_uchar => ty.specifier = .complex_uchar,

            .unsigned => ty.specifier = .uint,
            .signed => ty.specifier = .int,
            .short_int, .sshort_int, .short, .sshort => ty.specifier = .short,
            .ushort, .ushort_int => ty.specifier = .ushort,
            .int, .sint => ty.specifier = .int,
            .uint => ty.specifier = .uint,
            .long, .slong, .long_int, .slong_int => ty.specifier = .long,
            .ulong, .ulong_int => ty.specifier = .ulong,
            .long_long, .slong_long, .long_long_int, .slong_long_int => ty.specifier = .long_long,
            .ulong_long, .ulong_long_int => ty.specifier = .ulong_long,
            .int128, .sint128 => ty.specifier = .int128,
            .uint128 => ty.specifier = .uint128,
            .complex_unsigned => ty.specifier = .complex_uint,
            .complex_signed => ty.specifier = .complex_int,
            .complex_short_int, .complex_sshort_int, .complex_short, .complex_sshort => ty.specifier = .complex_short,
            .complex_ushort, .complex_ushort_int => ty.specifier = .complex_ushort,
            .complex_int, .complex_sint => ty.specifier = .complex_int,
            .complex_uint => ty.specifier = .complex_uint,
            .complex_long, .complex_slong, .complex_long_int, .complex_slong_int => ty.specifier = .complex_long,
            .complex_ulong, .complex_ulong_int => ty.specifier = .complex_ulong,
            .complex_long_long, .complex_slong_long, .complex_long_long_int, .complex_slong_long_int => ty.specifier = .complex_long_long,
            .complex_ulong_long, .complex_ulong_long_int => ty.specifier = .complex_ulong_long,
            .complex_int128, .complex_sint128 => ty.specifier = .complex_int128,
            .complex_uint128 => ty.specifier = .complex_uint128,

            .fp16 => ty.specifier = .fp16,
            .float => ty.specifier = .float,
            .double => ty.specifier = .double,
            .long_double => ty.specifier = .long_double,
            .float80 => ty.specifier = .float80,
            .float128 => ty.specifier = .float128,
            .complex_fp16 => ty.specifier = .complex_fp16,
            .complex_float => ty.specifier = .complex_float,
            .complex_double => ty.specifier = .complex_double,
            .complex_long_double => ty.specifier = .complex_long_double,
            .complex_float80 => ty.specifier = .complex_float80,
            .complex_float128 => ty.specifier = .complex_float128,
            .complex => {
                try p.errTok(.plain_complex, p.tok_i - 1);
                ty.specifier = .complex_double;
            },

            .pointer => |data| {
                ty.specifier = .pointer;
                ty.data = .{ .sub_type = data };
            },
            .unspecified_variable_len_array => |data| {
                ty.specifier = .unspecified_variable_len_array;
                ty.data = .{ .sub_type = data };
            },
            .decayed_unspecified_variable_len_array => |data| {
                ty.specifier = .decayed_unspecified_variable_len_array;
                ty.data = .{ .sub_type = data };
            },
            .func => |data| {
                ty.specifier = .func;
                ty.data = .{ .func = data };
            },
            .var_args_func => |data| {
                ty.specifier = .var_args_func;
                ty.data = .{ .func = data };
            },
            .old_style_func => |data| {
                ty.specifier = .old_style_func;
                ty.data = .{ .func = data };
            },
            .array => |data| {
                ty.specifier = .array;
                ty.data = .{ .array = data };
            },
            .decayed_array => |data| {
                ty.specifier = .decayed_array;
                ty.data = .{ .array = data };
            },
            .static_array => |data| {
                ty.specifier = .static_array;
                ty.data = .{ .array = data };
            },
            .decayed_static_array => |data| {
                ty.specifier = .decayed_static_array;
                ty.data = .{ .array = data };
            },
            .incomplete_array => |data| {
                ty.specifier = .incomplete_array;
                ty.data = .{ .array = data };
            },
            .decayed_incomplete_array => |data| {
                ty.specifier = .decayed_incomplete_array;
                ty.data = .{ .array = data };
            },
            .vector => |data| {
                ty.specifier = .vector;
                ty.data = .{ .array = data };
            },
            .variable_len_array => |data| {
                ty.specifier = .variable_len_array;
                ty.data = .{ .expr = data };
            },
            .decayed_variable_len_array => |data| {
                ty.specifier = .decayed_variable_len_array;
                ty.data = .{ .expr = data };
            },
            .@"struct" => |data| {
                ty.specifier = .@"struct";
                ty.data = .{ .record = data };
            },
            .@"union" => |data| {
                ty.specifier = .@"union";
                ty.data = .{ .record = data };
            },
            .@"enum" => |data| {
                ty.specifier = .@"enum";
                ty.data = .{ .@"enum" = data };
            },
            .typeof_type => |data| {
                ty.specifier = .typeof_type;
                ty.data = .{ .sub_type = data };
            },
            .decayed_typeof_type => |data| {
                ty.specifier = .decayed_typeof_type;
                ty.data = .{ .sub_type = data };
            },
            .typeof_expr => |data| {
                ty.specifier = .typeof_expr;
                ty.data = .{ .expr = data };
            },
            .decayed_typeof_expr => |data| {
                ty.specifier = .decayed_typeof_expr;
                ty.data = .{ .expr = data };
            },
            .attributed => |data| {
                ty.specifier = .attributed;
                ty.data = .{ .attributed = data };
            },
        }
        if (!ty.isReal() and ty.isInt()) try p.errTok(.complex_int, b.complex_tok.?);
        try b.qual.finish(p, &ty);
        return ty;
    }

    fn cannotCombine(b: Builder, p: *Parser, source_tok: TokenIndex) !void {
        if (b.error_on_invalid) return error.CannotCombine;
        const ty_str = b.specifier.str() orelse try p.typeStr(try b.finish(p));
        try p.errExtra(.cannot_combine_spec, source_tok, .{ .str = ty_str });
        if (b.typedef) |some| try p.errStr(.spec_from_typedef, some.tok, try p.typeStr(some.ty));
    }

    fn duplicateSpec(b: *Builder, p: *Parser, source_tok: TokenIndex, spec: []const u8) !void {
        if (b.error_on_invalid) return error.CannotCombine;
        if (p.comp.langopts.emulate != .clang) return b.cannotCombine(p, source_tok);
        try p.errStr(.duplicate_decl_spec, p.tok_i, spec);
    }

    pub fn combineFromTypeof(b: *Builder, p: *Parser, new: Type, source_tok: TokenIndex) Compilation.Error!void {
        if (b.typeof != null) return p.errStr(.cannot_combine_spec, source_tok, "typeof");
        if (b.specifier != .none) return p.errStr(.invalid_typeof, source_tok, @tagName(b.specifier));
        const inner = switch (new.specifier) {
            .typeof_type => new.data.sub_type.*,
            .typeof_expr => new.data.expr.ty,
            else => unreachable,
        };

        b.typeof = switch (inner.specifier) {
            .attributed => inner.data.attributed.base,
            else => new,
        };
    }

    /// Try to combine type from typedef, returns true if successful.
    pub fn combineTypedef(b: *Builder, p: *Parser, typedef_ty: Type, name_tok: TokenIndex) bool {
        b.error_on_invalid = true;
        defer b.error_on_invalid = false;

        const new_spec = fromType(typedef_ty);
        b.combineExtra(p, new_spec, 0) catch |err| switch (err) {
            error.FatalError => unreachable, // we do not add any diagnostics
            error.OutOfMemory => unreachable, // we do not add any diagnostics
            error.ParsingFailed => unreachable, // we do not add any diagnostics
            error.CannotCombine => return false,
        };
        b.typedef = .{ .tok = name_tok, .ty = typedef_ty };
        return true;
    }

    pub fn combine(b: *Builder, p: *Parser, new: Builder.Specifier, source_tok: TokenIndex) !void {
        b.combineExtra(p, new, source_tok) catch |err| switch (err) {
            error.CannotCombine => unreachable,
            else => |e| return e,
        };
    }

    fn combineExtra(b: *Builder, p: *Parser, new: Builder.Specifier, source_tok: TokenIndex) !void {
        if (b.typeof != null) {
            if (b.error_on_invalid) return error.CannotCombine;
            try p.errStr(.invalid_typeof, source_tok, @tagName(new));
        }

        if (new == .complex) b.complex_tok = source_tok;

        switch (new) {
            else => switch (b.specifier) {
                .none => b.specifier = new,
                else => return b.cannotCombine(p, source_tok),
            },
            .signed => b.specifier = switch (b.specifier) {
                .none => .signed,
                .char => .schar,
                .short => .sshort,
                .short_int => .sshort_int,
                .int => .sint,
                .long => .slong,
                .long_int => .slong_int,
                .long_long => .slong_long,
                .long_long_int => .slong_long_int,
                .int128 => .sint128,
                .complex => .complex_signed,
                .complex_char => .complex_schar,
                .complex_short => .complex_sshort,
                .complex_short_int => .complex_sshort_int,
                .complex_int => .complex_sint,
                .complex_long => .complex_slong,
                .complex_long_int => .complex_slong_int,
                .complex_long_long => .complex_slong_long,
                .complex_long_long_int => .complex_slong_long_int,
                .complex_int128 => .complex_sint128,
                .signed,
                .sshort,
                .sshort_int,
                .sint,
                .slong,
                .slong_int,
                .slong_long,
                .slong_long_int,
                .sint128,
                .complex_schar,
                .complex_signed,
                .complex_sshort,
                .complex_sshort_int,
                .complex_sint,
                .complex_slong,
                .complex_slong_int,
                .complex_slong_long,
                .complex_slong_long_int,
                .complex_sint128,
                => return b.duplicateSpec(p, source_tok, "signed"),
                else => return b.cannotCombine(p, source_tok),
            },
            .unsigned => b.specifier = switch (b.specifier) {
                .none => .unsigned,
                .char => .uchar,
                .short => .ushort,
                .short_int => .ushort_int,
                .int => .uint,
                .long => .ulong,
                .long_int => .ulong_int,
                .long_long => .ulong_long,
                .long_long_int => .ulong_long_int,
                .int128 => .uint128,
                .complex => .complex_unsigned,
                .complex_char => .complex_uchar,
                .complex_short => .complex_ushort,
                .complex_short_int => .complex_ushort_int,
                .complex_int => .complex_uint,
                .complex_long => .complex_ulong,
                .complex_long_int => .complex_ulong_int,
                .complex_long_long => .complex_ulong_long,
                .complex_long_long_int => .complex_ulong_long_int,
                .complex_int128 => .complex_uint128,
                .unsigned,
                .ushort,
                .ushort_int,
                .uint,
                .ulong,
                .ulong_int,
                .ulong_long,
                .ulong_long_int,
                .uint128,
                .complex_uchar,
                .complex_unsigned,
                .complex_ushort,
                .complex_ushort_int,
                .complex_uint,
                .complex_ulong,
                .complex_ulong_int,
                .complex_ulong_long,
                .complex_ulong_long_int,
                .complex_uint128,
                => return b.duplicateSpec(p, source_tok, "unsigned"),
                else => return b.cannotCombine(p, source_tok),
            },
            .char => b.specifier = switch (b.specifier) {
                .none => .char,
                .unsigned => .uchar,
                .signed => .schar,
                .complex => .complex_char,
                .complex_signed => .complex_schar,
                .complex_unsigned => .complex_uchar,
                else => return b.cannotCombine(p, source_tok),
            },
            .short => b.specifier = switch (b.specifier) {
                .none => .short,
                .unsigned => .ushort,
                .signed => .sshort,
                .int => .short_int,
                .sint => .sshort_int,
                .uint => .ushort_int,
                .complex => .complex_short,
                .complex_signed => .complex_sshort,
                .complex_unsigned => .complex_ushort,
                else => return b.cannotCombine(p, source_tok),
            },
            .int => b.specifier = switch (b.specifier) {
                .none => .int,
                .signed => .sint,
                .unsigned => .uint,
                .short => .short_int,
                .sshort => .sshort_int,
                .ushort => .ushort_int,
                .long => .long_int,
                .slong => .slong_int,
                .ulong => .ulong_int,
                .long_long => .long_long_int,
                .slong_long => .slong_long_int,
                .ulong_long => .ulong_long_int,
                .complex => .complex_int,
                .complex_signed => .complex_sint,
                .complex_unsigned => .complex_uint,
                .complex_short => .complex_short_int,
                .complex_sshort => .complex_sshort_int,
                .complex_ushort => .complex_ushort_int,
                .complex_long => .complex_long_int,
                .complex_slong => .complex_slong_int,
                .complex_ulong => .complex_ulong_int,
                .complex_long_long => .complex_long_long_int,
                .complex_slong_long => .complex_slong_long_int,
                .complex_ulong_long => .complex_ulong_long_int,
                else => return b.cannotCombine(p, source_tok),
            },
            .long => b.specifier = switch (b.specifier) {
                .none => .long,
                .long => .long_long,
                .unsigned => .ulong,
                .signed => .long,
                .int => .long_int,
                .sint => .slong_int,
                .ulong => .ulong_long,
                .complex => .complex_long,
                .complex_signed => .complex_slong,
                .complex_unsigned => .complex_ulong,
                .complex_long => .complex_long_long,
                .complex_slong => .complex_slong_long,
                .complex_ulong => .complex_ulong_long,
                else => return b.cannotCombine(p, source_tok),
            },
            .int128 => b.specifier = switch (b.specifier) {
                .none => .int128,
                .unsigned => .uint128,
                .signed => .sint128,
                .complex => .complex_int128,
                .complex_signed => .complex_sint128,
                .complex_unsigned => .complex_uint128,
                else => return b.cannotCombine(p, source_tok),
            },
            .fp16 => b.specifier = switch (b.specifier) {
                .none => .fp16,
                .complex => .complex_fp16,
                else => return b.cannotCombine(p, source_tok),
            },
            .float => b.specifier = switch (b.specifier) {
                .none => .float,
                .complex => .complex_float,
                else => return b.cannotCombine(p, source_tok),
            },
            .double => b.specifier = switch (b.specifier) {
                .none => .double,
                .long => .long_double,
                .complex_long => .complex_long_double,
                .complex => .complex_double,
                else => return b.cannotCombine(p, source_tok),
            },
            .float80 => b.specifier = switch (b.specifier) {
                .none => .float80,
                .complex => .complex_float80,
                else => return b.cannotCombine(p, source_tok),
            },
            .float128 => b.specifier = switch (b.specifier) {
                .none => .float128,
                .complex => .complex_float128,
                else => return b.cannotCombine(p, source_tok),
            },
            .complex => b.specifier = switch (b.specifier) {
                .none => .complex,
                .fp16 => .complex_fp16,
                .float => .complex_float,
                .double => .complex_double,
                .long_double => .complex_long_double,
                .float80 => .complex_float80,
                .float128 => .complex_float128,
                .char => .complex_char,
                .schar => .complex_schar,
                .uchar => .complex_uchar,
                .unsigned => .complex_unsigned,
                .signed => .complex_signed,
                .short => .complex_short,
                .sshort => .complex_sshort,
                .ushort => .complex_ushort,
                .short_int => .complex_short_int,
                .sshort_int => .complex_sshort_int,
                .ushort_int => .complex_ushort_int,
                .int => .complex_int,
                .sint => .complex_sint,
                .uint => .complex_uint,
                .long => .complex_long,
                .slong => .complex_slong,
                .ulong => .complex_ulong,
                .long_int => .complex_long_int,
                .slong_int => .complex_slong_int,
                .ulong_int => .complex_ulong_int,
                .long_long => .complex_long_long,
                .slong_long => .complex_slong_long,
                .ulong_long => .complex_ulong_long,
                .long_long_int => .complex_long_long_int,
                .slong_long_int => .complex_slong_long_int,
                .ulong_long_int => .complex_ulong_long_int,
                .int128 => .complex_int128,
                .sint128 => .complex_sint128,
                .uint128 => .complex_uint128,
                .complex,
                .complex_fp16,
                .complex_float,
                .complex_double,
                .complex_long_double,
                .complex_float80,
                .complex_float128,
                .complex_char,
                .complex_schar,
                .complex_uchar,
                .complex_unsigned,
                .complex_signed,
                .complex_short,
                .complex_sshort,
                .complex_ushort,
                .complex_short_int,
                .complex_sshort_int,
                .complex_ushort_int,
                .complex_int,
                .complex_sint,
                .complex_uint,
                .complex_long,
                .complex_slong,
                .complex_ulong,
                .complex_long_int,
                .complex_slong_int,
                .complex_ulong_int,
                .complex_long_long,
                .complex_slong_long,
                .complex_ulong_long,
                .complex_long_long_int,
                .complex_slong_long_int,
                .complex_ulong_long_int,
                .complex_int128,
                .complex_sint128,
                .complex_uint128,
                => return b.duplicateSpec(p, source_tok, "_Complex"),
                else => return b.cannotCombine(p, source_tok),
            },
        }
    }

    pub fn fromType(ty: Type) Builder.Specifier {
        return switch (ty.specifier) {
            .void => .void,
            .bool => .bool,
            .char => .char,
            .schar => .schar,
            .uchar => .uchar,
            .short => .short,
            .ushort => .ushort,
            .int => .int,
            .uint => .uint,
            .long => .long,
            .ulong => .ulong,
            .long_long => .long_long,
            .ulong_long => .ulong_long,
            .int128 => .int128,
            .uint128 => .uint128,
            .complex_char => .complex_char,
            .complex_schar => .complex_schar,
            .complex_uchar => .complex_uchar,
            .complex_short => .complex_short,
            .complex_ushort => .complex_ushort,
            .complex_int => .complex_int,
            .complex_uint => .complex_uint,
            .complex_long => .complex_long,
            .complex_ulong => .complex_ulong,
            .complex_long_long => .complex_long_long,
            .complex_ulong_long => .complex_ulong_long,
            .complex_int128 => .complex_int128,
            .complex_uint128 => .complex_uint128,
            .fp16 => .fp16,
            .float => .float,
            .double => .double,
            .float80 => .float80,
            .float128 => .float128,
            .long_double => .long_double,
            .complex_fp16 => .complex_fp16,
            .complex_float => .complex_float,
            .complex_double => .complex_double,
            .complex_long_double => .complex_long_double,
            .complex_float80 => .complex_float80,
            .complex_float128 => .complex_float128,

            .pointer => .{ .pointer = ty.data.sub_type },
            .unspecified_variable_len_array => .{ .unspecified_variable_len_array = ty.data.sub_type },
            .decayed_unspecified_variable_len_array => .{ .decayed_unspecified_variable_len_array = ty.data.sub_type },
            .func => .{ .func = ty.data.func },
            .var_args_func => .{ .var_args_func = ty.data.func },
            .old_style_func => .{ .old_style_func = ty.data.func },
            .array => .{ .array = ty.data.array },
            .decayed_array => .{ .decayed_array = ty.data.array },
            .static_array => .{ .static_array = ty.data.array },
            .decayed_static_array => .{ .decayed_static_array = ty.data.array },
            .incomplete_array => .{ .incomplete_array = ty.data.array },
            .decayed_incomplete_array => .{ .decayed_incomplete_array = ty.data.array },
            .vector => .{ .vector = ty.data.array },
            .variable_len_array => .{ .variable_len_array = ty.data.expr },
            .decayed_variable_len_array => .{ .decayed_variable_len_array = ty.data.expr },
            .@"struct" => .{ .@"struct" = ty.data.record },
            .@"union" => .{ .@"union" = ty.data.record },
            .@"enum" => .{ .@"enum" = ty.data.@"enum" },

            .typeof_type => .{ .typeof_type = ty.data.sub_type },
            .decayed_typeof_type => .{ .decayed_typeof_type = ty.data.sub_type },
            .typeof_expr => .{ .typeof_expr = ty.data.expr },
            .decayed_typeof_expr => .{ .decayed_typeof_expr = ty.data.expr },

            .attributed => .{ .attributed = ty.data.attributed },
            else => unreachable,
        };
    }
};

pub fn getAttribute(ty: Type, comptime tag: Attribute.Tag) ?Attribute.ArgumentsForTag(tag) {
    switch (ty.specifier) {
        .typeof_type => return ty.data.sub_type.getAttribute(tag),
        .typeof_expr => return ty.data.expr.ty.getAttribute(tag),
        .attributed => {
            for (ty.data.attributed.attributes) |attribute| {
                if (attribute.tag == tag) return @field(attribute.args, @tagName(tag));
            }
            return null;
        },
        else => return null,
    }
}

pub fn hasAttribute(ty: Type, tag: Attribute.Tag) bool {
    for (ty.getAttributes()) |attr| {
        if (attr.tag == tag) return true;
    }
    return false;
}

/// Print type in C style
pub fn print(ty: Type, mapper: StringInterner.TypeMapper, w: anytype) @TypeOf(w).Error!void {
    _ = try ty.printPrologue(mapper, w);
    try ty.printEpilogue(mapper, w);
}

pub fn printNamed(ty: Type, name: []const u8, mapper: StringInterner.TypeMapper, w: anytype) @TypeOf(w).Error!void {
    const simple = try ty.printPrologue(mapper, w);
    if (simple) try w.writeByte(' ');
    try w.writeAll(name);
    try ty.printEpilogue(mapper, w);
}

const StringGetter = fn (TokenIndex) []const u8;

/// return true if `ty` is simple
fn printPrologue(ty: Type, mapper: StringInterner.TypeMapper, w: anytype) @TypeOf(w).Error!bool {
    if (ty.qual.atomic) {
        var non_atomic_ty = ty;
        non_atomic_ty.qual.atomic = false;
        try w.writeAll("_Atomic(");
        try non_atomic_ty.print(mapper, w);
        try w.writeAll(")");
        return true;
    }
    switch (ty.specifier) {
        .pointer,
        .decayed_array,
        .decayed_static_array,
        .decayed_incomplete_array,
        .decayed_variable_len_array,
        .decayed_unspecified_variable_len_array,
        .decayed_typeof_type,
        .decayed_typeof_expr,
        => {
            const elem_ty = ty.elemType();
            const simple = try elem_ty.printPrologue(mapper, w);
            if (simple) try w.writeByte(' ');
            if (elem_ty.isFunc() or elem_ty.isArray()) try w.writeByte('(');
            try w.writeByte('*');
            try ty.qual.dump(w);
            return false;
        },
        .func, .var_args_func, .old_style_func => {
            const ret_ty = ty.data.func.return_type;
            const simple = try ret_ty.printPrologue(mapper, w);
            if (simple) try w.writeByte(' ');
            return false;
        },
        .array, .static_array, .incomplete_array, .unspecified_variable_len_array, .variable_len_array => {
            const elem_ty = ty.elemType();
            const simple = try elem_ty.printPrologue(mapper, w);
            if (simple) try w.writeByte(' ');
            return false;
        },
        .typeof_type, .typeof_expr => {
            const actual = ty.canonicalize(.standard);
            return actual.printPrologue(mapper, w);
        },
        .attributed => {
            const actual = ty.canonicalize(.standard);
            return actual.printPrologue(mapper, w);
        },
        else => {},
    }
    try ty.qual.dump(w);

    switch (ty.specifier) {
        .@"enum" => if (ty.data.@"enum".fixed) {
            try w.print("enum {s}: ", .{mapper.lookup(ty.data.@"enum".name)});
            try ty.data.@"enum".tag_ty.dump(mapper, w);
        } else {
            try w.print("enum {s}", .{mapper.lookup(ty.data.@"enum".name)});
        },
        .@"struct" => try w.print("struct {s}", .{mapper.lookup(ty.data.record.name)}),
        .@"union" => try w.print("union {s}", .{mapper.lookup(ty.data.record.name)}),
        .vector => {
            const len = ty.data.array.len;
            const elem_ty = ty.data.array.elem;
            try w.print("__attribute__((__vector_size__({d} * sizeof(", .{len});
            _ = try elem_ty.printPrologue(mapper, w);
            try w.writeAll(")))) ");
            _ = try elem_ty.printPrologue(mapper, w);
            try w.print(" (vector of {d} '", .{len});
            _ = try elem_ty.printPrologue(mapper, w);
            try w.writeAll("' values)");
        },
        else => try w.writeAll(Builder.fromType(ty).str().?),
    }
    return true;
}

fn printEpilogue(ty: Type, mapper: StringInterner.TypeMapper, w: anytype) @TypeOf(w).Error!void {
    if (ty.qual.atomic) return;
    switch (ty.specifier) {
        .pointer,
        .decayed_array,
        .decayed_static_array,
        .decayed_incomplete_array,
        .decayed_variable_len_array,
        .decayed_unspecified_variable_len_array,
        .decayed_typeof_type,
        .decayed_typeof_expr,
        => {
            const elem_ty = ty.elemType();
            if (elem_ty.isFunc() or elem_ty.isArray()) try w.writeByte(')');
            try elem_ty.printEpilogue(mapper, w);
        },
        .func, .var_args_func, .old_style_func => {
            try w.writeByte('(');
            for (ty.data.func.params) |param, i| {
                if (i != 0) try w.writeAll(", ");
                _ = try param.ty.printPrologue(mapper, w);
                try param.ty.printEpilogue(mapper, w);
            }
            if (ty.specifier != .func) {
                if (ty.data.func.params.len != 0) try w.writeAll(", ");
                try w.writeAll("...");
            } else if (ty.data.func.params.len == 0) {
                try w.writeAll("void");
            }
            try w.writeByte(')');
            try ty.data.func.return_type.printEpilogue(mapper, w);
        },
        .array, .static_array => {
            try w.writeByte('[');
            if (ty.specifier == .static_array) try w.writeAll("static ");
            try ty.qual.dump(w);
            try w.print("{d}]", .{ty.data.array.len});
            try ty.data.array.elem.printEpilogue(mapper, w);
        },
        .incomplete_array => {
            try w.writeByte('[');
            try ty.qual.dump(w);
            try w.writeByte(']');
            try ty.data.array.elem.printEpilogue(mapper, w);
        },
        .unspecified_variable_len_array => {
            try w.writeByte('[');
            try ty.qual.dump(w);
            try w.writeAll("*]");
            try ty.data.sub_type.printEpilogue(mapper, w);
        },
        .variable_len_array => {
            try w.writeByte('[');
            try ty.qual.dump(w);
            try w.writeAll("<expr>]");
            try ty.data.expr.ty.printEpilogue(mapper, w);
        },
        .typeof_type, .typeof_expr => {
            const actual = ty.canonicalize(.standard);
            try actual.printEpilogue(mapper, w);
        },
        .attributed => {
            const actual = ty.canonicalize(.standard);
            try actual.printEpilogue(mapper, w);
        },
        else => {},
    }
}

/// Useful for debugging, too noisy to be enabled by default.
const dump_detailed_containers = false;

// Print as Zig types since those are actually readable
pub fn dump(ty: Type, mapper: StringInterner.TypeMapper, w: anytype) @TypeOf(w).Error!void {
    try ty.qual.dump(w);
    switch (ty.specifier) {
        .pointer => {
            try w.writeAll("*");
            try ty.data.sub_type.dump(mapper, w);
        },
        .func, .var_args_func, .old_style_func => {
            try w.writeAll("fn (");
            for (ty.data.func.params) |param, i| {
                if (i != 0) try w.writeAll(", ");
                if (param.name != .empty) try w.print("{s}: ", .{mapper.lookup(param.name)});
                try param.ty.dump(mapper, w);
            }
            if (ty.specifier != .func) {
                if (ty.data.func.params.len != 0) try w.writeAll(", ");
                try w.writeAll("...");
            }
            try w.writeAll(") ");
            try ty.data.func.return_type.dump(mapper, w);
        },
        .array, .static_array, .decayed_array, .decayed_static_array => {
            if (ty.specifier == .decayed_array or ty.specifier == .decayed_static_array) try w.writeByte('d');
            try w.writeByte('[');
            if (ty.specifier == .static_array or ty.specifier == .decayed_static_array) try w.writeAll("static ");
            try w.print("{d}]", .{ty.data.array.len});
            try ty.data.array.elem.dump(mapper, w);
        },
        .vector => {
            try w.print("vector({d}, ", .{ty.data.array.len});
            try ty.data.array.elem.dump(mapper, w);
            try w.writeAll(")");
        },
        .incomplete_array, .decayed_incomplete_array => {
            if (ty.specifier == .decayed_incomplete_array) try w.writeByte('d');
            try w.writeAll("[]");
            try ty.data.array.elem.dump(mapper, w);
        },
        .@"enum" => {
            const enum_ty = ty.data.@"enum";
            if (enum_ty.isIncomplete() and !enum_ty.fixed) {
                try w.print("enum {s}", .{mapper.lookup(enum_ty.name)});
            } else {
                try w.print("enum {s}: ", .{mapper.lookup(enum_ty.name)});
                try enum_ty.tag_ty.dump(mapper, w);
            }
            if (dump_detailed_containers) try dumpEnum(enum_ty, mapper, w);
        },
        .@"struct" => {
            try w.print("struct {s}", .{mapper.lookup(ty.data.record.name)});
            if (dump_detailed_containers) try dumpRecord(ty.data.record, mapper, w);
        },
        .@"union" => {
            try w.print("union {s}", .{mapper.lookup(ty.data.record.name)});
            if (dump_detailed_containers) try dumpRecord(ty.data.record, mapper, w);
        },
        .unspecified_variable_len_array, .decayed_unspecified_variable_len_array => {
            if (ty.specifier == .decayed_unspecified_variable_len_array) try w.writeByte('d');
            try w.writeAll("[*]");
            try ty.data.sub_type.dump(mapper, w);
        },
        .variable_len_array, .decayed_variable_len_array => {
            if (ty.specifier == .decayed_variable_len_array) try w.writeByte('d');
            try w.writeAll("[<expr>]");
            try ty.data.expr.ty.dump(mapper, w);
        },
        .typeof_type, .decayed_typeof_type => {
            try w.writeAll("typeof(");
            try ty.data.sub_type.dump(mapper, w);
            try w.writeAll(")");
        },
        .typeof_expr, .decayed_typeof_expr => {
            try w.writeAll("typeof(<expr>: ");
            try ty.data.expr.ty.dump(mapper, w);
            try w.writeAll(")");
        },
        .attributed => {
            try w.writeAll("attributed(");
            try ty.data.attributed.base.dump(mapper, w);
            try w.writeAll(")");
        },
        .special_va_start => try w.writeAll("(va start param)"),
        else => try w.writeAll(Builder.fromType(ty).str().?),
    }
}

fn dumpEnum(@"enum": *Enum, mapper: StringInterner.TypeMapper, w: anytype) @TypeOf(w).Error!void {
    try w.writeAll(" {");
    for (@"enum".fields) |field| {
        try w.print(" {s} = {d},", .{ mapper.lookup(field.name), field.value });
    }
    try w.writeAll(" }");
}

fn dumpRecord(record: *Record, mapper: StringInterner.TypeMapper, w: anytype) @TypeOf(w).Error!void {
    try w.writeAll(" {");
    for (record.fields) |field| {
        try w.writeByte(' ');
        try field.ty.dump(mapper, w);
        try w.print(" {s}: {d};", .{ mapper.lookup(field.name), field.bit_width });
    }
    try w.writeAll(" }");
}<|MERGE_RESOLUTION|>--- conflicted
+++ resolved
@@ -202,18 +202,14 @@
     // TODO: should remove size/alin
     // and change code to use TypeLayout.
     size: u64,
-<<<<<<< HEAD
     alignment: u29,
     type_layout: TypeLayout,
 
-=======
->>>>>>> 365d3b57
     /// If this is null, none of the fields have attributes
     /// Otherwise, it's a pointer to N items (where N == number of fields)
     /// and the item at index i is the attributes for the field at index i
     field_attributes: ?[*][]const Attribute,
     name: StringId,
-    alignment: u29,
 
     pub const Field = struct {
         ty: Type,
@@ -523,21 +519,7 @@
     };
 }
 
-<<<<<<< HEAD
-pub fn isAnonymousRecord(ty: Type) bool {
-=======
-pub fn isRecord(ty: Type) bool {
-    return switch (ty.specifier) {
-        .@"struct", .@"union" => true,
-        .typeof_type => ty.data.sub_type.isRecord(),
-        .typeof_expr => ty.data.expr.ty.isRecord(),
-        .attributed => ty.data.attributed.base.isRecord(),
-        else => false,
-    };
-}
-
 pub fn isAnonymousRecord(ty: Type, comp: *const Compilation) bool {
->>>>>>> 365d3b57
     return switch (ty.specifier) {
         // anonymous records can be recognized by their names which are in
         // the format "(anonymous TAG at path:line:col)".
