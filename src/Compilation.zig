--- conflicted
+++ resolved
@@ -428,11 +428,8 @@
                 .fields = try arena.alloc(Type.Record.Field, 5),
                 .size = 32,
                 .alignment = 8,
-<<<<<<< HEAD
+                .field_attributes = null,
                 .type_layout = undefined,
-=======
-                .field_attributes = null,
->>>>>>> 286713b6
             };
             const void_ty = try arena.create(Type);
             void_ty.* = .{ .specifier = .void };
@@ -452,11 +449,8 @@
                 .fields = try arena.alloc(Type.Record.Field, 4),
                 .size = 24,
                 .alignment = 8,
-<<<<<<< HEAD
+                .field_attributes = null,
                 .type_layout = undefined,
-=======
-                .field_attributes = null,
->>>>>>> 286713b6
             };
             const void_ty = try arena.create(Type);
             void_ty.* = .{ .specifier = .void };
