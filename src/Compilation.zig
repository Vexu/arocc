--- conflicted
+++ resolved
@@ -11,11 +11,8 @@
 const Token = Tokenizer.Token;
 const Type = @import("Type.zig");
 const Pragma = @import("Pragma.zig");
-<<<<<<< HEAD
+const StringInterner = @import("StringInterner.zig");
 const RecordLayout = @import("record_layout.zig");
-=======
-const StringInterner = @import("StringInterner.zig");
->>>>>>> 365d3b57
 
 const Compilation = @This();
 
@@ -444,19 +441,11 @@
             const void_ty = try arena.create(Type);
             void_ty.* = .{ .specifier = .void };
             const void_ptr = Type{ .specifier = .pointer, .data = .{ .sub_type = void_ty } };
-<<<<<<< HEAD
-            record_ty.fields[0] = .{ .name = "__stack", .ty = void_ptr, .layout = undefined };
-            record_ty.fields[1] = .{ .name = "__gr_top", .ty = void_ptr, .layout = undefined };
-            record_ty.fields[2] = .{ .name = "__vr_top", .ty = void_ptr, .layout = undefined };
-            record_ty.fields[3] = .{ .name = "__gr_offs", .ty = .{ .specifier = .int }, .layout = undefined };
-            record_ty.fields[4] = .{ .name = "__vr_offs", .ty = .{ .specifier = .int }, .layout = undefined };
-=======
-            record_ty.fields[0] = .{ .name = try comp.intern("__stack"), .ty = void_ptr };
-            record_ty.fields[1] = .{ .name = try comp.intern("__gr_top"), .ty = void_ptr };
-            record_ty.fields[2] = .{ .name = try comp.intern("__vr_top"), .ty = void_ptr };
-            record_ty.fields[3] = .{ .name = try comp.intern("__gr_offs"), .ty = .{ .specifier = .int } };
-            record_ty.fields[4] = .{ .name = try comp.intern("__vr_offs"), .ty = .{ .specifier = .int } };
->>>>>>> 365d3b57
+            record_ty.fields[0] = .{ .name = try comp.intern("__stack"), .ty = void_ptr, .layout = undefined };
+            record_ty.fields[1] = .{ .name = try comp.intern("__gr_top"), .ty = void_ptr, .layout = undefined };
+            record_ty.fields[2] = .{ .name = try comp.intern("__vr_top"), .ty = void_ptr, .layout = undefined };
+            record_ty.fields[3] = .{ .name = try comp.intern("__gr_offs"), .ty = .{ .specifier = .int }, .layout = undefined };
+            record_ty.fields[4] = .{ .name = try comp.intern("__vr_offs"), .ty = .{ .specifier = .int }, .layout = undefined };
             ty = .{ .specifier = .@"struct", .data = .{ .record = record_ty } };
             RecordLayout.recordLayout(&ty, comp, null);
         },
@@ -473,17 +462,10 @@
             const void_ty = try arena.create(Type);
             void_ty.* = .{ .specifier = .void };
             const void_ptr = Type{ .specifier = .pointer, .data = .{ .sub_type = void_ty } };
-<<<<<<< HEAD
-            record_ty.fields[0] = .{ .name = "gp_offset", .ty = .{ .specifier = .uint }, .layout = undefined };
-            record_ty.fields[1] = .{ .name = "fp_offset", .ty = .{ .specifier = .uint }, .layout = undefined };
-            record_ty.fields[2] = .{ .name = "overflow_arg_area", .ty = void_ptr, .layout = undefined };
-            record_ty.fields[3] = .{ .name = "reg_save_area", .ty = void_ptr, .layout = undefined };
-=======
-            record_ty.fields[0] = .{ .name = try comp.intern("gp_offset"), .ty = .{ .specifier = .uint } };
-            record_ty.fields[1] = .{ .name = try comp.intern("fp_offset"), .ty = .{ .specifier = .uint } };
-            record_ty.fields[2] = .{ .name = try comp.intern("overflow_arg_area"), .ty = void_ptr };
-            record_ty.fields[3] = .{ .name = try comp.intern("reg_save_area"), .ty = void_ptr };
->>>>>>> 365d3b57
+            record_ty.fields[0] = .{ .name = try comp.intern("gp_offset"), .ty = .{ .specifier = .uint }, .layout = undefined };
+            record_ty.fields[1] = .{ .name = try comp.intern("fp_offset"), .ty = .{ .specifier = .uint }, .layout = undefined };
+            record_ty.fields[2] = .{ .name = try comp.intern("overflow_arg_area"), .ty = void_ptr, .layout = undefined };
+            record_ty.fields[3] = .{ .name = try comp.intern("reg_save_area"), .ty = void_ptr, .layout = undefined };
             ty = .{ .specifier = .@"struct", .data = .{ .record = record_ty } };
             RecordLayout.recordLayout(&ty, comp, null);
         },
