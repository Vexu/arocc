--- conflicted
+++ resolved
@@ -5576,15 +5576,10 @@
     try p.validateFieldAccess(base_ty, base_ty, base_field_name_tok, base_field_name);
     const base_node = try p.addNode(.{ .tag = .default_init_expr, .ty = base_ty, .data = undefined });
 
-<<<<<<< HEAD
-    var offet_num: usize = 0;
-    var lhs = try p.fieldAccessExtra(base_node, base_ty, base_field_name, false, &offet_num);
-    var bit_offset = Value.int(offet_num);
-=======
-    var bit_offset = Value.int(0);
+    var offset_num: usize = 0;
     const base_record_ty = base_ty.canonicalize(.standard);
-    var lhs = try p.fieldAccessExtra(base_node, base_record_ty, base_field_name, false);
->>>>>>> dde0bbbf
+    var lhs = try p.fieldAccessExtra(base_node, base_record_ty, base_field_name, false, &offset_num);
+    var bit_offset = Value.int(offset_num);
 
     while (true) switch (p.tok_ids[p.tok_i]) {
         .period => {
@@ -5597,13 +5592,9 @@
                 return error.ParsingFailed;
             }
             try p.validateFieldAccess(lhs.ty, lhs.ty, field_name_tok, field_name);
-<<<<<<< HEAD
-            lhs = try p.fieldAccessExtra(lhs.node, lhs.ty, field_name, false, &offet_num);
-            bit_offset = Value.int(offet_num);
-=======
             const record_ty = lhs.ty.canonicalize(.standard);
-            lhs = try p.fieldAccessExtra(lhs.node, record_ty, field_name, false);
->>>>>>> dde0bbbf
+            lhs = try p.fieldAccessExtra(lhs.node, record_ty, field_name, false, &offset_num);
+            bit_offset = Value.int(offset_num);
         },
         .l_bracket => {
             const l_bracket_tok = p.tok_i;
